"""Find extra requirements."""

from __future__ import annotations

import argparse
import collections
import importlib.metadata
import logging
import os
import sys
from functools import cache
from pathlib import Path
from typing import TYPE_CHECKING, Callable, Iterable
from unittest import mock

<<<<<<< HEAD
from packaging.utils import canonicalize_name
from pip._internal.commands.show import _PackageInfo, search_packages_info
=======
from packaging.utils import NormalizedName, canonicalize_name
from pip._internal.commands.show import (
    _PackageInfo,  # pyright: ignore[reportPrivateUsage]
    search_packages_info,
)
>>>>>>> 37d63ec2

from pip_check_reqs import common
from pip_check_reqs.common import version_info

if TYPE_CHECKING:
    from pip._internal.req.req_file import ParsedRequirement

log = logging.getLogger(__name__)

@cache
def get_packages_info() -> list[_PackageInfo]:
    all_pkgs = [
        dist.metadata["Name"] for dist in importlib.metadata.distributions()
    ]

    # On Python 3.11 (and maybe higher), setting this environment variable
    # dramatically improves speeds.
    # See https://github.com/r1chardj0n3s/pip-check-reqs/issues/123.
    with mock.patch.dict(os.environ, {"_PIP_USE_IMPORTLIB_METADATA": "False"}):
        return list(search_packages_info(query=all_pkgs))


# This is a slow operation.
# It only happens once when calling the CLI, but it is hit many times in
# tests.
# We cache the result to speed up tests.
@cache
def get_packages_info() -> list[_PackageInfo]:
    all_pkgs = [
        dist.metadata["Name"] for dist in importlib.metadata.distributions()
    ]

    # On Python 3.11 (and maybe higher), setting this environment variable
    # dramatically improves speeds.
    # See https://github.com/r1chardj0n3s/pip-check-reqs/issues/123.
    with mock.patch.dict(os.environ, {"_PIP_USE_IMPORTLIB_METADATA": "False"}):
        return list(search_packages_info(query=all_pkgs))


def find_extra_reqs(
    *,
    requirements_filename: Path,
    paths: Iterable[Path],
    ignore_files_function: Callable[[str], bool],
    ignore_modules_function: Callable[[str], bool],
    ignore_requirements_function: Callable[
        [str | ParsedRequirement],
        bool,
    ],
    skip_incompatible: bool,
) -> list[str]:
    # 1. find files used by imports in the code (as best we can without
    #    executing)
    used_modules = common.find_imported_modules(
        paths=paths,
        ignore_files_function=ignore_files_function,
        ignore_modules_function=ignore_modules_function,
    )

    installed_files: dict[Path, str] = {}
    packages_info = get_packages_info()
    here = Path().resolve()

    for package in packages_info:
        package_name = package.name
        package_location = package.location
        package_files: list[str] = []
        for item in package.files or []:
            item_location_rel = Path(package_location) / item
            item_location = item_location_rel.resolve()
            try:
                relative_item_location = item_location.relative_to(here)
            except ValueError:
                # Ideally we would use Pathlib.is_relative_to rather than
                # checking for a ValueError, but that is only available in
                # Python 3.9+.
                relative_item_location = item_location
            package_files.append(str(relative_item_location))

        log.debug(
            "installed package: %s (at %s)",
            package_name,
            package_location,
        )
        for package_file in package_files:
            path = Path(package_location) / package_file
            path = path.resolve()

            installed_files[path] = package_name
            package_path = common.package_path(path=path)
            if package_path:
                # we've seen a package file so add the bare package directory
                # to the installed list as well as we might want to look up
                # a package by its directory path later
                installed_files[package_path] = package_name

    # 3. match imported modules against those packages
    used: collections.defaultdict[
        NormalizedName,
        list[common.FoundModule],
    ] = collections.defaultdict(list)

    for modname, info in used_modules.items():
        # probably standard library if it's not in the files list
        if info.filename in installed_files:
            used_name = canonicalize_name(installed_files[info.filename])
            log.debug(
                "used module: %s (from package %s)",
                modname,
                installed_files[info.filename],
            )
            used[used_name].append(info)
        else:
            log.debug(
                "used module: %s (from file %s, assuming stdlib or local)",
                modname,
                info.filename,
            )

    # 4. compare with requirements
    explicit = common.find_required_modules(
        ignore_requirements_function=ignore_requirements_function,
        skip_incompatible=skip_incompatible,
        requirements_filename=requirements_filename,
    )

    return [name for name in explicit if name not in used]


def main(arguments: list[str] | None = None) -> None:
    """pip-extra-reqs entry point."""
    usage = "usage: %prog [options] files or directories"
    parser = argparse.ArgumentParser(usage)
    parser.add_argument("paths", type=Path, nargs="*")
    parser.add_argument(
        "--requirements-file",
        dest="requirements_filename",
        type=Path,
        metavar="PATH",
        default=Path("requirements.txt"),
        help="path to the requirements file "
        '(defaults to "requirements.txt")',
    )
    parser.add_argument(
        "-f",
        "--ignore-file",
        dest="ignore_files",
        action="append",
        default=[],
        help="file paths globs to ignore",
    )
    parser.add_argument(
        "-m",
        "--ignore-module",
        dest="ignore_mods",
        action="append",
        default=[],
        help="used module names (globs are ok) to ignore",
    )
    parser.add_argument(
        "-r",
        "--ignore-requirement",
        dest="ignore_reqs",
        action="append",
        default=[],
        help="reqs in requirements to ignore",
    )
    parser.add_argument(
        "-s",
        "--skip-incompatible",
        dest="skip_incompatible",
        action="store_true",
        default=False,
        help="skip requirements that have incompatible environment markers",
    )
    parser.add_argument(
        "-v",
        "--verbose",
        dest="verbose",
        action="store_true",
        default=False,
        help="be more verbose",
    )
    parser.add_argument(
        "-d",
        "--debug",
        dest="debug",
        action="store_true",
        default=False,
        help="be *really* verbose",
    )
    parser.add_argument(
        "-V",
        "--version",
        dest="version",
        action="store_true",
        default=False,
        help="display version information",
    )

    parse_result = parser.parse_args(arguments)

    if parse_result.version:
        sys.stdout.write(version_info() + "\n")
        sys.exit(0)

    if not parse_result.paths:
        parser.error("no source files or directories specified")

    ignore_files = common.ignorer(ignore_cfg=parse_result.ignore_files)
    ignore_mods = common.ignorer(ignore_cfg=parse_result.ignore_mods)
    ignore_reqs = common.ignorer(ignore_cfg=parse_result.ignore_reqs)

    logging.basicConfig(format="%(message)s")
    if parse_result.debug:
        level = logging.DEBUG
    elif parse_result.verbose:
        level = logging.INFO
    else:
        level = logging.WARN
    log.setLevel(level)
    common.log.setLevel(level)

    log.info(version_info())

    extras = find_extra_reqs(
        requirements_filename=parse_result.requirements_filename,
        paths=parse_result.paths,
        ignore_files_function=ignore_files,
        ignore_modules_function=ignore_mods,
        ignore_requirements_function=ignore_reqs,
        skip_incompatible=parse_result.skip_incompatible,
    )

    if extras:
        log.warning("Extra requirements:")
    for name in extras:
        message = f"{name} in {parse_result.requirements_filename}"
        log.warning(message)

    if extras:
        sys.exit(1)<|MERGE_RESOLUTION|>--- conflicted
+++ resolved
@@ -13,16 +13,11 @@
 from typing import TYPE_CHECKING, Callable, Iterable
 from unittest import mock
 
-<<<<<<< HEAD
-from packaging.utils import canonicalize_name
-from pip._internal.commands.show import _PackageInfo, search_packages_info
-=======
 from packaging.utils import NormalizedName, canonicalize_name
 from pip._internal.commands.show import (
     _PackageInfo,  # pyright: ignore[reportPrivateUsage]
     search_packages_info,
 )
->>>>>>> 37d63ec2
 
 from pip_check_reqs import common
 from pip_check_reqs.common import version_info
