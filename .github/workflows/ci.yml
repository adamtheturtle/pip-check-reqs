---

name: CI

on:
  push:
    branches: [master]
  pull_request:
    branches: [master]
  schedule:
    # * is a special character in YAML so you have to quote this string
    # Run at 1:00 every day
    - cron:  '0 1 * * *'

jobs:
  build:

    runs-on: ubuntu-latest

    strategy:
      matrix:
        # These versions match the minimum and maximum versions of pip in
        # requirements.txt.
        # An empty string here represents the latest version.
        pip-version: ['==21.2.4', '']
        # The minimum version should be represented in setup.py.
        python-version: ["3.8", "3.9", "3.10", "3.11"]

    steps:
      - uses: actions/checkout@v3
      - name: "Set up Python"
        uses: actions/setup-python@v4
        with:
          python-version: ${{ matrix.python-version }}

      - uses: actions/cache@v2
        with:
          path: ~/.cache/pip
          # This is like the example but we use ``*requirements.txt`` rather
          # than ``requirements.txt`` because we have multiple requirements
          # files.
          key: ${{ runner.os }}-pip-${{ hashFiles('**/*requirements.txt') }}
          restore-keys: |
            ${{ runner.os }}-pip-

      - name: "Install dependencies"
        run: |
          python -m pip install --upgrade 'pip ${{ matrix.pip-version }}'
          # We use '--ignore-installed' to avoid GitHub's cache which can cause
          # issues - we have seen packages from this cache be cause trouble with
          # pip-extra-reqs.
          #
          # We avoid "--upgrade" as we do version tests for the "pip" dependency.
          python -m pip install --ignore-installed --editable .[dev]
<<<<<<< HEAD
          python -m pip install flake8 mypy types-setuptools
=======
          python -m pip install flake8 black
>>>>>>> b9ed60e7

      - name: "Lint"
        run: |
          flake8 *.py pip_check_reqs tests
<<<<<<< HEAD
          mypy .
=======
          black --check .
>>>>>>> b9ed60e7
          pip-extra-reqs pip_check_reqs
          pip-missing-reqs pip_check_reqs

      - name: "Run tests"
        run: |
          pytest -s -vvv --cov-fail-under 100 --cov=pip_check_reqs/ --cov=tests tests/ --cov-report=xml

      - name: "Upload coverage to Codecov"
        uses: "codecov/codecov-action@v3"<|MERGE_RESOLUTION|>--- conflicted
+++ resolved
@@ -52,20 +52,13 @@
           #
           # We avoid "--upgrade" as we do version tests for the "pip" dependency.
           python -m pip install --ignore-installed --editable .[dev]
-<<<<<<< HEAD
-          python -m pip install flake8 mypy types-setuptools
-=======
-          python -m pip install flake8 black
->>>>>>> b9ed60e7
+          python -m pip install black flake8 mypy types-setuptools
 
       - name: "Lint"
         run: |
           flake8 *.py pip_check_reqs tests
-<<<<<<< HEAD
           mypy .
-=======
           black --check .
->>>>>>> b9ed60e7
           pip-extra-reqs pip_check_reqs
           pip-missing-reqs pip_check_reqs
 
